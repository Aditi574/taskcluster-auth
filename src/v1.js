--- conflicted
+++ resolved
@@ -870,25 +870,4 @@
       return res.reportInternalError(err);
     });
   });
-<<<<<<< HEAD
-=======
-});
-
-/** Check that the server is a alive */
-api.declare({
-  method:   'get',
-  route:    '/ping',
-  name:     'ping',
-  stability:  'stable',
-  title:    'Ping Server',
-  description: [
-    'Respond without doing anything.',
-    'This endpoint is used to check that the service is up.'
-  ].join('\n')
-}, function(req, res) {
-  res.status(200).json({
-    alive:    true,
-    uptime:   process.uptime()
-  });
->>>>>>> e3e390d6
-});+});
