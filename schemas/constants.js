/**
 * This module defines a mapping from keys to value that can be rendered into
 * JSON schemas using {$const: "my-key"}
 *
 * This enables us to reuse the same slugid-pattern everywhere we define slugids
 * but give a different description of each occurrence. It makes it easy to
 * maintain consistent schemas without using `$ref`s for every single pattern
 * that can be reused.
 */
module.exports = {
  // Things like clientId
  "identifier-pattern":       "^[a-zA-Z0-9-_]{1,22}$",
  "access-token-pattern":     "^[a-zA-Z0-9-_]{22,66}$",

  // Slugid pattern, for when-ever that is useful
<<<<<<< HEAD
  "slugid-pattern":           "^[A-Za-z0-9_-]{8}[Q-T][A-Za-z0-9_-]" +
                              "[CGKOSWaeimquy26-][A-Za-z0-9_-]{10}[AQgw]$",

  "message-version": {
    enum: [1],
    description: "Message version number"
  }
=======
  "slugid-pattern":           "^[A-Za-z0-9_-]{8}[Q-T][A-Za-z0-9_-][CGKOSWaeimquy26-][A-Za-z0-9_-]{10}[AQgw]$",
  "accessToken-pattern":      "^[a-zA-Z0-9-_]{22,66}$"
>>>>>>> 0f14146d
};<|MERGE_RESOLUTION|>--- conflicted
+++ resolved
@@ -13,7 +13,6 @@
   "access-token-pattern":     "^[a-zA-Z0-9-_]{22,66}$",
 
   // Slugid pattern, for when-ever that is useful
-<<<<<<< HEAD
   "slugid-pattern":           "^[A-Za-z0-9_-]{8}[Q-T][A-Za-z0-9_-]" +
                               "[CGKOSWaeimquy26-][A-Za-z0-9_-]{10}[AQgw]$",
 
@@ -21,8 +20,4 @@
     enum: [1],
     description: "Message version number"
   }
-=======
-  "slugid-pattern":           "^[A-Za-z0-9_-]{8}[Q-T][A-Za-z0-9_-][CGKOSWaeimquy26-][A-Za-z0-9_-]{10}[AQgw]$",
-  "accessToken-pattern":      "^[a-zA-Z0-9-_]{22,66}$"
->>>>>>> 0f14146d
 };